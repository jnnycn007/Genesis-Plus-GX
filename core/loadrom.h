--- conflicted
+++ resolved
@@ -1,81 +1,77 @@
-/***************************************************************************************
- *  Genesis Plus
- *  ROM Loading Support
- *
- *  Copyright (C) 1998-2003  Charles Mac Donald (original code)
-<<<<<<< HEAD
- *  Copyright (C) 2007-2021  Eke-Eke (Genesis Plus GX)
-=======
- *  Copyright (C) 2007-2022 Eke-Eke (Genesis Plus GX)
->>>>>>> 7d4ae7da
- *
- *  Redistribution and use of this code or any derivative works are permitted
- *  provided that the following conditions are met:
- *
- *   - Redistributions may not be sold, nor may they be used in a commercial
- *     product or activity.
- *
- *   - Redistributions that are modified from the original source must include the
- *     complete source code, including the source code for all components used by a
- *     binary built from the modified sources. However, as a special exception, the
- *     source code distributed need not include anything that is normally distributed
- *     (in either source or binary form) with the major components (compiler, kernel,
- *     and so on) of the operating system on which the executable runs, unless that
- *     component itself accompanies the executable.
- *
- *   - Redistributions must reproduce the above copyright notice, this list of
- *     conditions and the following disclaimer in the documentation and/or other
- *     materials provided with the distribution.
- *
- *  THIS SOFTWARE IS PROVIDED BY THE COPYRIGHT HOLDERS AND CONTRIBUTORS "AS IS"
- *  AND ANY EXPRESS OR IMPLIED WARRANTIES, INCLUDING, BUT NOT LIMITED TO, THE
- *  IMPLIED WARRANTIES OF MERCHANTABILITY AND FITNESS FOR A PARTICULAR PURPOSE
- *  ARE DISCLAIMED. IN NO EVENT SHALL THE COPYRIGHT OWNER OR CONTRIBUTORS BE
- *  LIABLE FOR ANY DIRECT, INDIRECT, INCIDENTAL, SPECIAL, EXEMPLARY, OR
- *  CONSEQUENTIAL DAMAGES (INCLUDING, BUT NOT LIMITED TO, PROCUREMENT OF
- *  SUBSTITUTE GOODS OR SERVICES; LOSS OF USE, DATA, OR PROFITS; OR BUSINESS
- *  INTERRUPTION) HOWEVER CAUSED AND ON ANY THEORY OF LIABILITY, WHETHER IN
- *  CONTRACT, STRICT LIABILITY, OR TORT (INCLUDING NEGLIGENCE OR OTHERWISE)
- *  ARISING IN ANY WAY OUT OF THE USE OF THIS SOFTWARE, EVEN IF ADVISED OF THE
- *  POSSIBILITY OF SUCH DAMAGE.
- *
- ****************************************************************************************/
-
-#ifndef _LOADROM_H_
-#define _LOADROM_H_
-
-#ifndef MAXROMSIZE
-#define MAXROMSIZE 10485760
-#endif
-
-typedef struct
-{
-  char consoletype[18];         /* Genesis or Mega Drive */
-  char copyright[18];           /* Copyright message */
-  char domestic[50];            /* Domestic name of ROM */
-  char international[50];       /* International name of ROM */
-  char ROMType[4];              /* Boot ROM (BR), Educational (AL) or Game (GM) program */
-  char product[14];             /* Product serial number */
-  unsigned short checksum;      /* ROM Checksum (header) */
-  unsigned short realchecksum;  /* ROM Checksum (calculated) */
-  unsigned int romstart;        /* ROM start address */
-  unsigned int romend;          /* ROM end address */
-  char country[18];             /* Country flag */
-  uint16 peripherals;           /* Supported peripherals */
-} ROMINFO;
-
-
-/* Global variables */
-extern ROMINFO rominfo;
-extern uint8 romtype;
-
-/* Function prototypes */
-extern int load_bios(int system);
-extern int load_rom(char *filename);
-extern void get_region(char *romheader);
-extern char *get_company(void);
-extern char *get_peripheral(int index);
-extern void getrominfo(char *romheader);
-
-#endif /* _LOADROM_H_ */
-
+/***************************************************************************************
+ *  Genesis Plus
+ *  ROM Loading Support
+ *
+ *  Copyright (C) 1998-2003  Charles Mac Donald (original code)
+ *  Copyright (C) 2007-2022 Eke-Eke (Genesis Plus GX)
+ *
+ *  Redistribution and use of this code or any derivative works are permitted
+ *  provided that the following conditions are met:
+ *
+ *   - Redistributions may not be sold, nor may they be used in a commercial
+ *     product or activity.
+ *
+ *   - Redistributions that are modified from the original source must include the
+ *     complete source code, including the source code for all components used by a
+ *     binary built from the modified sources. However, as a special exception, the
+ *     source code distributed need not include anything that is normally distributed
+ *     (in either source or binary form) with the major components (compiler, kernel,
+ *     and so on) of the operating system on which the executable runs, unless that
+ *     component itself accompanies the executable.
+ *
+ *   - Redistributions must reproduce the above copyright notice, this list of
+ *     conditions and the following disclaimer in the documentation and/or other
+ *     materials provided with the distribution.
+ *
+ *  THIS SOFTWARE IS PROVIDED BY THE COPYRIGHT HOLDERS AND CONTRIBUTORS "AS IS"
+ *  AND ANY EXPRESS OR IMPLIED WARRANTIES, INCLUDING, BUT NOT LIMITED TO, THE
+ *  IMPLIED WARRANTIES OF MERCHANTABILITY AND FITNESS FOR A PARTICULAR PURPOSE
+ *  ARE DISCLAIMED. IN NO EVENT SHALL THE COPYRIGHT OWNER OR CONTRIBUTORS BE
+ *  LIABLE FOR ANY DIRECT, INDIRECT, INCIDENTAL, SPECIAL, EXEMPLARY, OR
+ *  CONSEQUENTIAL DAMAGES (INCLUDING, BUT NOT LIMITED TO, PROCUREMENT OF
+ *  SUBSTITUTE GOODS OR SERVICES; LOSS OF USE, DATA, OR PROFITS; OR BUSINESS
+ *  INTERRUPTION) HOWEVER CAUSED AND ON ANY THEORY OF LIABILITY, WHETHER IN
+ *  CONTRACT, STRICT LIABILITY, OR TORT (INCLUDING NEGLIGENCE OR OTHERWISE)
+ *  ARISING IN ANY WAY OUT OF THE USE OF THIS SOFTWARE, EVEN IF ADVISED OF THE
+ *  POSSIBILITY OF SUCH DAMAGE.
+ *
+ ****************************************************************************************/
+
+#ifndef _LOADROM_H_
+#define _LOADROM_H_
+
+#ifndef MAXROMSIZE
+#define MAXROMSIZE 10485760
+#endif
+
+typedef struct
+{
+  char consoletype[18];         /* Genesis or Mega Drive */
+  char copyright[18];           /* Copyright message */
+  char domestic[50];            /* Domestic name of ROM */
+  char international[50];       /* International name of ROM */
+  char ROMType[4];              /* Boot ROM (BR), Educational (AL) or Game (GM) program */
+  char product[14];             /* Product serial number */
+  unsigned short checksum;      /* ROM Checksum (header) */
+  unsigned short realchecksum;  /* ROM Checksum (calculated) */
+  unsigned int romstart;        /* ROM start address */
+  unsigned int romend;          /* ROM end address */
+  char country[18];             /* Country flag */
+  uint16 peripherals;           /* Supported peripherals */
+} ROMINFO;
+
+
+/* Global variables */
+extern ROMINFO rominfo;
+extern uint8 romtype;
+
+/* Function prototypes */
+extern int load_bios(int system);
+extern int load_rom(char *filename);
+extern void get_region(char *romheader);
+extern char *get_company(void);
+extern char *get_peripheral(int index);
+extern void getrominfo(char *romheader);
+
+#endif /* _LOADROM_H_ */
+